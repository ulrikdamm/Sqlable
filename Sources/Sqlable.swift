//
//  Sqlable.swift
//  Simplyture
//
//  Created by Ulrik Damm on 27/10/2015.
//  Copyright © 2015 Robocat. All rights reserved.
//

public protocol TableConstraint : SqlPrintable {}

public struct Unique : TableConstraint {
	public let columns : [Column]
	
<<<<<<< HEAD
	public init(_ columns : [Column]) {
		self.columns = columns
	}
	
	public init(_ columns : Column...) {
=======
	public init(columns : [Column]) {
		self.columns = columns
	}
	
	public init(columns : Column...) {
>>>>>>> cd4aaf22
		self.columns = columns
	}
	
	public var sqlDescription : String {
		let columnList = columns.map { $0.name }.joinWithSeparator(", ")
		return "unique (\(columnList)) on conflict abort"
	}
}

public protocol Sqlable {
	static var tableName : String { get }
	static var tableLayout : [Column] { get }
	static var tableConstraints : [TableConstraint] { get }
	
	func valueForColumn(column : Column) -> SqlValue?
	init(row : ReadRow<Self>) throws
}

public extension Sqlable {
	static var tableName : String {
		let typeName = "table_\(Mirror(reflecting: self).subjectType)"
		return typeName
			.substringToIndex(typeName.endIndex.advancedBy(-5))
			.lowercaseString
	}
	
	static var tableConstraints : [TableConstraint] {
		return []
	}
	
	static func createTable() -> String {
		let columns = tableLayout.map { $0.sqlDescription }
		let constraints = tableConstraints.map { $0.sqlDescription }
		let fields = (columns + constraints).joinWithSeparator(", ")
		return "create table if not exists \(tableName) (\(fields))"
	}
	
	static func columnForName(name : String) -> Column? {
		return Self.tableLayout.filter { column in column.name == name }.first
	}
	
	static func primaryColumn() -> Column? {
		let index = Self.tableLayout.indexOf { $0.options.contains { $0 is PrimaryKey } }
		return index.flatMap { Self.tableLayout[$0] }
	}
	
	@warn_unused_result
	func update() -> Statement<Self, Void> {
		guard let primaryColumn = Self.primaryColumn() else { fatalError("\(self) doesn't have a primary key") }
		guard let primaryValue = valueForColumn(primaryColumn) else { fatalError("\(self) doesn't have a primary key value") }
		let values = Self.tableLayout.flatMap { column in valueForColumn(column).flatMap { (column, $0) } }
		return Statement(operation: .Update(values)).filter(primaryColumn == primaryValue)
	}
	
	@warn_unused_result
	func insert() -> Statement<Self, Int> {
		let values = Self.tableLayout.flatMap { column in valueForColumn(column).flatMap { (column, $0) } }
		return Statement(operation: .Insert(values))
	}
	
	@warn_unused_result
	func delete() -> Statement<Self, Void> {
		guard let primaryColumn = Self.primaryColumn() else { fatalError("\(self) doesn't have a primary key") }
		guard let primaryValue = valueForColumn(primaryColumn) else { fatalError("\(self) doesn't have a primary key value") }
		return Statement(operation: .Delete).filter(primaryColumn == primaryValue)
	}
	
	@warn_unused_result
	static func count() -> Statement<Self, Int> {
		return Statement(operation: .Count)
	}
	
	@warn_unused_result
	static func delete(filter : Expression) -> Statement<Self, Void> {
		return Statement(operation: .Delete).filter(filter)
	}
	
	@warn_unused_result
	static func read() -> Statement<Self, [Self]> {
		return Statement(operation: .Select(Self.tableLayout))
	}
	
	@warn_unused_result
	static func byId(id : SqlValue) -> Statement<Self, Self?> {
		guard let primary = primaryColumn() else { fatalError("\(self.dynamicType) have no primary key") }
		return Statement(operation: .Select(Self.tableLayout))
			.filter(primary == id)
			.limit(1)
			.singleResult()
	}
}<|MERGE_RESOLUTION|>--- conflicted
+++ resolved
@@ -1,3 +1,4 @@
+
 //
 //  Sqlable.swift
 //  Simplyture
@@ -11,19 +12,11 @@
 public struct Unique : TableConstraint {
 	public let columns : [Column]
 	
-<<<<<<< HEAD
 	public init(_ columns : [Column]) {
 		self.columns = columns
 	}
 	
 	public init(_ columns : Column...) {
-=======
-	public init(columns : [Column]) {
-		self.columns = columns
-	}
-	
-	public init(columns : Column...) {
->>>>>>> cd4aaf22
 		self.columns = columns
 	}
 	
