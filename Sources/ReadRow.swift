//
//  ReadRow.swift
//  Simplyture
//
//  Created by Ulrik Damm on 27/10/2015.
//  Copyright © 2015 Robocat. All rights reserved.
//

import Foundation

/// A row returned from the SQL database, from which you can read column values
<<<<<<< HEAD
public struct ReadRow {
	private let handle : COpaquePointer
	private let tablename : String
=======
public struct ReadRow<T : Sqlable> {
	private let handle : OpaquePointer
	let type = T.self
>>>>>>> 2be57509
	
	let columnIndex : [String: Int]
	
	/// Create a read row from a SQLite handle
<<<<<<< HEAD
	public init(handle : COpaquePointer, tablename : String) {
=======
	public init(handle : OpaquePointer) {
>>>>>>> 2be57509
		self.handle = handle
		self.tablename = tablename
		
		var columnIndex : [String: Int] = [:]
		
		for i in (0..<sqlite3_column_count(handle)) {
			let name = String(validatingUTF8: sqlite3_column_name(handle, i))!
			columnIndex[name] = Int(i)
		}
		
		self.columnIndex = columnIndex
	}
	
	/// Read an integer value for a column
	/// 
	///	- Parameters:
	///		- column: A column from a Sqlable type
	/// - Returns: The integer value for that column in the current row
	public func get(_ column : Column) throws -> Int {
		let index = try columnIndex(column)
		return Int(sqlite3_column_int64(handle, index))
	}
	
	/// Read a double value for a column
	/// 
	///	- Parameters:
	///		- column: A column from a Sqlable type
	/// - Returns: The double value for that column in the current row
	public func get(_ column : Column) throws -> Double {
		let index = try columnIndex(column)
		return Double(sqlite3_column_double(handle, index))
	}
	
	/// Read a string value for a column
	/// 
	///	- Parameters:
	///		- column: A column from a Sqlable type
	/// - Returns: The string value for that column in the current row
	public func get(_ column : Column) throws -> String {
		let index = try columnIndex(column)
		return String(cString: sqlite3_column_text(handle, index))
	}
	
	/// Read a date value for a column
	/// 
	///	- Parameters:
	///		- column: A column from a Sqlable type
	/// - Returns: The date value for that column in the current row
	public func get(_ column : Column) throws -> Date {
		let timestamp : Int = try get(column)
		return Date(timeIntervalSince1970: TimeInterval(timestamp))
	}
	
	/// Read a boolean value for a column
	/// 
	///	- Parameters:
	///		- column: A column from a Sqlable type
	/// - Returns: The boolean value for that column in the current row
	public func get(_ column : Column) throws -> Bool {
		let index = try columnIndex(column)
		return sqlite3_column_int(handle, index) == 0 ? false : true
	}
	
	/// Read an optional integer value for a column
	/// 
	///	- Parameters:
	///		- column: A column from a Sqlable type
	/// - Returns: The integer value for that column in the current row or nil if null
	public func get(_ column : Column) throws -> Int? {
		let index = try columnIndex(column)
		if sqlite3_column_type(handle, index) == SQLITE_NULL {
			return nil
		} else {
			let i : Int = try get(column)
			return i
		}
	}
	
	/// Read an optional double value for a column
	/// 
	///	- Parameters:
	///		- column: A column from a Sqlable type
	/// - Returns: The double value for that column in the current row or nil if null
	public func get(_ column : Column) throws -> Double? {
		let index = try columnIndex(column)
		if sqlite3_column_type(handle, index) == SQLITE_NULL {
			return nil
		} else {
			let i : Double = try get(column)
			return i
		}
	}
	
	/// Read an optional string value for a column
	/// 
	///	- Parameters:
	///		- column: A column from a Sqlable type
	/// - Returns: The string value for that column in the current row or nil if null
	public func get(_ column : Column) throws -> String? {
		let index = try columnIndex(column)
		if sqlite3_column_type(handle, index) == SQLITE_NULL {
			return nil
		} else {
			let i : String = try get(column)
			return i
		}
	}
	
	/// Read an optional date value for a column
	/// 
	///	- Parameters:
	///		- column: A column from a Sqlable type
	/// - Returns: The date value for that column in the current row or nil if null
	public func get(_ column : Column) throws -> Date? {
		let index = try columnIndex(column)
		if sqlite3_column_type(handle, index) == SQLITE_NULL {
			return nil
		} else {
			let i : Date = try get(column)
			return i
		}
	}
	
	/// Read an optional boolean value for a column
	/// 
	///	- Parameters:
	///		- column: A column from a Sqlable type
	/// - Returns: The boolean value for that column in the current row or nil if null
	public func get(_ column : Column) throws -> Bool? {
		let index = try columnIndex(column)
		if sqlite3_column_type(handle, index) == SQLITE_NULL {
			return nil
		} else {
			let i : Bool = try get(column)
			return i
		}
	}
	
	private func columnIndex(_ column : Column) throws -> Int32 {
		guard let index = columnIndex[column.name] else {
<<<<<<< HEAD
			throw SqlError.ReadError("Column \"\(column.name)\" not found on \(tablename)")
=======
			throw SqlError.readError("Column \"\(column.name)\" not found on \(type)")
>>>>>>> 2be57509
		}
		
		return Int32(index)
	}
}<|MERGE_RESOLUTION|>--- conflicted
+++ resolved
@@ -9,24 +9,14 @@
 import Foundation
 
 /// A row returned from the SQL database, from which you can read column values
-<<<<<<< HEAD
 public struct ReadRow {
-	private let handle : COpaquePointer
+	private let handle : OpaquePointer
 	private let tablename : String
-=======
-public struct ReadRow<T : Sqlable> {
-	private let handle : OpaquePointer
-	let type = T.self
->>>>>>> 2be57509
 	
 	let columnIndex : [String: Int]
 	
 	/// Create a read row from a SQLite handle
-<<<<<<< HEAD
-	public init(handle : COpaquePointer, tablename : String) {
-=======
-	public init(handle : OpaquePointer) {
->>>>>>> 2be57509
+	public init(handle : OpaquePointer, tablename : String) {
 		self.handle = handle
 		self.tablename = tablename
 		
@@ -167,11 +157,7 @@
 	
 	private func columnIndex(_ column : Column) throws -> Int32 {
 		guard let index = columnIndex[column.name] else {
-<<<<<<< HEAD
-			throw SqlError.ReadError("Column \"\(column.name)\" not found on \(tablename)")
-=======
-			throw SqlError.readError("Column \"\(column.name)\" not found on \(type)")
->>>>>>> 2be57509
+			throw SqlError.readError("Column \"\(column.name)\" not found on \(tablename)")
 		}
 		
 		return Int32(index)
